/* This Source Code Form is subject to the terms of the Mozilla Public
 * License, v. 2.0. If a copy of the MPL was not distributed with this
 * file, You can obtain one at http://mozilla.org/MPL/2.0/. */

//! High-level, safe bindings for JS typed array APIs. Allows creating new
//! typed arrays or wrapping existing JS reflectors, and prevents reinterpreting
//! existing buffers as different types except in well-defined cases.

use conversions::ToJSValConvertible;
use conversions::ConversionResult;
use conversions::FromJSValConvertible;
use glue::GetFloat32ArrayLengthAndData;
use glue::GetFloat64ArrayLengthAndData;
use glue::GetInt16ArrayLengthAndData;
use glue::GetInt32ArrayLengthAndData;
use glue::GetInt8ArrayLengthAndData;
use glue::GetUint16ArrayLengthAndData;
use glue::GetUint32ArrayLengthAndData;
use glue::GetUint8ArrayLengthAndData;
use glue::GetUint8ClampedArrayLengthAndData;
use jsapi::GetArrayBufferLengthAndData;
use jsapi::GetArrayBufferViewLengthAndData;
<<<<<<< HEAD
=======
use jsapi::HandleValue;
use jsapi::Heap;
>>>>>>> 4d1e4480
use jsapi::JSContext;
use jsapi::JSObject;
use jsapi::JSTracer;
use jsapi::JS_GetArrayBufferData;
use jsapi::JS_GetArrayBufferViewType;
use jsapi::JS_GetFloat32ArrayData;
use jsapi::JS_GetFloat64ArrayData;
use jsapi::JS_GetInt16ArrayData;
use jsapi::JS_GetInt32ArrayData;
use jsapi::JS_GetInt8ArrayData;
use jsapi::JS_GetUint16ArrayData;
use jsapi::JS_GetUint32ArrayData;
use jsapi::JS_GetUint8ArrayData;
use jsapi::JS_GetUint8ClampedArrayData;
use jsapi::JS_NewArrayBuffer;
use jsapi::JS_NewFloat32Array;
use jsapi::JS_NewFloat64Array;
use jsapi::JS_NewInt16Array;
use jsapi::JS_NewInt32Array;
use jsapi::JS_NewInt8Array;
use jsapi::JS_NewUint16Array;
use jsapi::JS_NewUint32Array;
use jsapi::JS_NewUint8Array;
use jsapi::JS_NewUint8ClampedArray;
<<<<<<< HEAD
use jsapi::Rooted;
=======
use jsapi::MutableHandleObject;
use jsapi::MutableHandleValue;
>>>>>>> 4d1e4480
use jsapi::Type;
use jsapi::UnwrapArrayBuffer;
use jsapi::UnwrapArrayBufferView;
use jsapi::UnwrapFloat32Array;
use jsapi::UnwrapFloat64Array;
use jsapi::UnwrapInt16Array;
use jsapi::UnwrapInt32Array;
use jsapi::UnwrapInt8Array;
use jsapi::UnwrapUint16Array;
use jsapi::UnwrapUint32Array;
use jsapi::UnwrapUint8Array;
use jsapi::UnwrapUint8ClampedArray;
<<<<<<< HEAD
use rust::{HandleObject, MutableHandleObject, RootedGuard};
=======
use rust::CustomTrace;

>>>>>>> 4d1e4480
use std::ptr;
use std::slice;

/// Trait that specifies how pointers to wrapped objects are stored. It supports
/// two variants, one with bare pointer (to be rooted on stack using
/// CustomAutoRooter) and wrapped in a Box<Heap<T>>, which can be stored in a
/// heap-allocated structure, to be rooted with JSTraceable-implementing tracers
/// (currently implemented in Servo).
pub trait JSObjectStorage {
    fn as_raw(&self) -> *mut JSObject;
    fn from_raw(raw: *mut JSObject) -> Self;
}

impl JSObjectStorage for *mut JSObject {
    fn as_raw(&self) -> *mut JSObject { *self }
    fn from_raw(raw: *mut JSObject) -> Self { raw }
}

impl JSObjectStorage for Box<Heap<*mut JSObject>> {
    fn as_raw(&self) -> *mut JSObject { self.get() }
    fn from_raw(raw: *mut JSObject) -> Self {
        let boxed = Box::new(Heap::default());
        boxed.set(raw);
        boxed
    }
}

impl<T: TypedArrayElement, S: JSObjectStorage> FromJSValConvertible for TypedArray<T, S> {
    type Config = ();
    unsafe fn from_jsval(_cx: *mut JSContext,
                         value: HandleValue,
                         _option: ())
                         -> Result<ConversionResult<Self>, ()> {
        if value.get().is_object() {
            Self::from(value.get().to_object()).map(ConversionResult::Success)
        } else {
            Err(())
        }
    }
}

impl<T: TypedArrayElement, S: JSObjectStorage> ToJSValConvertible for TypedArray<T, S> {
    #[inline]
    unsafe fn to_jsval(&self, cx: *mut JSContext, rval: MutableHandleValue) {
        ToJSValConvertible::to_jsval(&self.object.as_raw(), cx, rval);
    }
}

pub enum CreateWith<'a, T: 'a> {
    Length(u32),
    Slice(&'a [T]),
}

/// A typed array wrapper.
pub struct TypedArray<T: TypedArrayElement, S: JSObjectStorage> {
    object: S,
    computed: Option<(*mut T::Element, u32)>,
}

unsafe impl<T> CustomTrace for TypedArray<T, *mut JSObject> where T: TypedArrayElement {
    fn trace(&self, trc: *mut JSTracer) {
        self.object.trace(trc);
    }
}

impl<T: TypedArrayElement, S: JSObjectStorage> TypedArray<T, S> {
    /// Create a typed array representation that wraps an existing JS reflector.
    /// This operation will fail if attempted on a JS object that does not match
    /// the expected typed array details.
    pub fn from(object: *mut JSObject) -> Result<Self, ()> {
        if object.is_null() {
            return Err(());
        }
        unsafe {
            let unwrapped = T::unwrap_array(object);
            if unwrapped.is_null() {
                return Err(());
            }

            Ok(TypedArray {
                object: S::from_raw(unwrapped),
                computed: None,
            })
        }
    }

    fn data(&mut self) -> (*mut T::Element, u32) {
        if let Some(data) = self.computed {
            return data;
        }

        let data = unsafe { T::length_and_data(self.object.as_raw()) };
        self.computed = Some(data);
        data
    }

    /// # Unsafety
    ///
    /// Returned wrapped pointer to the underlying `JSObject` is meant to be
    /// read-only, modifying it can lead to Undefined Behaviour and violation
    /// of TypedArray API guarantees.
    ///
    /// Practically, this exists only to implement `JSTraceable` trait in Servo
    /// for Box<Heap<*mut JSObject>> variant.
    pub unsafe fn underlying_object(&self) -> &S {
        &self.object
    }

    /// Retrieves an owned data that's represented by the typed array.
    pub fn to_vec(&mut self) -> Vec<T::Element>
        where T::Element: Clone
    {
        // This is safe, because we immediately copy from the underlying buffer
        // to an owned collection. Otherwise, one needs to be careful, since
        // the underlying buffer can easily invalidated when transferred with
        // postMessage to another thread (To remedy that, we shouldn't
        // execute any JS code between getting the data pointer and using it).
        unsafe { self.as_slice().to_vec() }
    }

    /// # Unsafety
    ///
    /// The returned slice can be invalidated if the underlying typed array
    /// is neutered.
    pub unsafe fn as_slice(&mut self) -> &[T::Element] {
        let (pointer, length) = self.data();
        slice::from_raw_parts(pointer as *const T::Element, length as usize)
    }

    /// # Unsafety
    ///
    /// The returned slice can be invalidated if the underlying typed array
    /// is neutered.
    ///
    /// The underlying `JSObject` can be aliased, which can lead to
    /// Undefined Behavior due to mutable aliasing.
    pub unsafe fn as_mut_slice(&mut self) -> &mut [T::Element] {
        let (pointer, length) = self.data();
        slice::from_raw_parts_mut(pointer, length as usize)
    }
}

impl<T: TypedArrayElementCreator + TypedArrayElement, S: JSObjectStorage> TypedArray<T, S> {
    /// Create a new JS typed array, optionally providing initial data that will
    /// be copied into the newly-allocated buffer. Returns the new JS reflector.
    pub unsafe fn create(cx: *mut JSContext,
                         with: CreateWith<T::Element>,
                         mut result: MutableHandleObject)
                         -> Result<(), ()> {
        let length = match with {
            CreateWith::Length(len) => len,
            CreateWith::Slice(slice) => slice.len() as u32,
        };

        result.set(T::create_new(cx, length));
        if result.get().is_null() {
            return Err(());
        }

        if let CreateWith::Slice(data) = with {
            Self::update_raw(data, result.get());
        }

        Ok(())
    }

    ///  Update an existed JS typed array
    pub unsafe fn update(&mut self, data: &[T::Element]) {
<<<<<<< HEAD
        TypedArray::<T>::update_raw(data, self.object.handle().into());
=======
        Self::update_raw(data, self.object.as_raw());
>>>>>>> 4d1e4480
    }

    unsafe fn update_raw(data: &[T::Element], result: *mut JSObject) {
        let (buf, length) = T::length_and_data(result);
        assert!(data.len() <= length as usize);
        ptr::copy_nonoverlapping(data.as_ptr(), buf, data.len());
    }
}

/// Internal trait used to associate an element type with an underlying representation
/// and various functions required to manipulate typed arrays of that element type.
pub trait TypedArrayElement {
    /// Underlying primitive representation of this element type.
    type Element;
    /// Unwrap a typed array JS reflector for this element type.
    unsafe fn unwrap_array(obj: *mut JSObject) -> *mut JSObject;
    /// Retrieve the length and data of a typed array's buffer for this element type.
    unsafe fn length_and_data(obj: *mut JSObject) -> (*mut Self::Element, u32);
}

/// Internal trait for creating new typed arrays.
pub trait TypedArrayElementCreator: TypedArrayElement {
    /// Create a new typed array.
    unsafe fn create_new(cx: *mut JSContext, length: u32) -> *mut JSObject;
    /// Get the data.
    unsafe fn get_data(obj: *mut JSObject) -> *mut Self::Element;
}

macro_rules! typed_array_element {
    ($t: ident,
     $element: ty,
     $unwrap: ident,
     $length_and_data: ident) => (
        /// A kind of typed array.
        pub struct $t;

        impl TypedArrayElement for $t {
            type Element = $element;
            unsafe fn unwrap_array(obj: *mut JSObject) -> *mut JSObject {
                $unwrap(obj)
            }

            unsafe fn length_and_data(obj: *mut JSObject) -> (*mut Self::Element, u32) {
                let mut len = 0;
                let mut shared = false;
                let mut data = ptr::null_mut();
                $length_and_data(obj, &mut len, &mut shared, &mut data);
                assert!(!shared);
                (data, len)
            }
        }
    );

    ($t: ident,
     $element: ty,
     $unwrap: ident,
     $length_and_data: ident,
     $create_new: ident,
     $get_data: ident) => (
        typed_array_element!($t, $element, $unwrap, $length_and_data);

        impl TypedArrayElementCreator for $t {
            unsafe fn create_new(cx: *mut JSContext, length: u32) -> *mut JSObject {
                $create_new(cx, length)
            }

            unsafe fn get_data(obj: *mut JSObject) -> *mut Self::Element {
                let mut shared = false;
                let data = $get_data(obj, &mut shared, ptr::null_mut());
                assert!(!shared);
                data
            }
        }
    );
}

typed_array_element!(Uint8,
                     u8,
                     UnwrapUint8Array,
                     GetUint8ArrayLengthAndData,
                     JS_NewUint8Array,
                     JS_GetUint8ArrayData);
typed_array_element!(Uint16,
                     u16,
                     UnwrapUint16Array,
                     GetUint16ArrayLengthAndData,
                     JS_NewUint16Array,
                     JS_GetUint16ArrayData);
typed_array_element!(Uint32,
                     u32,
                     UnwrapUint32Array,
                     GetUint32ArrayLengthAndData,
                     JS_NewUint32Array,
                     JS_GetUint32ArrayData);
typed_array_element!(Int8,
                     i8,
                     UnwrapInt8Array,
                     GetInt8ArrayLengthAndData,
                     JS_NewInt8Array,
                     JS_GetInt8ArrayData);
typed_array_element!(Int16,
                     i16,
                     UnwrapInt16Array,
                     GetInt16ArrayLengthAndData,
                     JS_NewInt16Array,
                     JS_GetInt16ArrayData);
typed_array_element!(Int32,
                     i32,
                     UnwrapInt32Array,
                     GetInt32ArrayLengthAndData,
                     JS_NewInt32Array,
                     JS_GetInt32ArrayData);
typed_array_element!(Float32,
                     f32,
                     UnwrapFloat32Array,
                     GetFloat32ArrayLengthAndData,
                     JS_NewFloat32Array,
                     JS_GetFloat32ArrayData);
typed_array_element!(Float64,
                     f64,
                     UnwrapFloat64Array,
                     GetFloat64ArrayLengthAndData,
                     JS_NewFloat64Array,
                     JS_GetFloat64ArrayData);
typed_array_element!(ClampedU8,
                     u8,
                     UnwrapUint8ClampedArray,
                     GetUint8ClampedArrayLengthAndData,
                     JS_NewUint8ClampedArray,
                     JS_GetUint8ClampedArrayData);
typed_array_element!(ArrayBufferU8,
                     u8,
                     UnwrapArrayBuffer,
                     GetArrayBufferLengthAndData,
                     JS_NewArrayBuffer,
                     JS_GetArrayBufferData);
typed_array_element!(ArrayBufferViewU8,
                     u8,
                     UnwrapArrayBufferView,
                     GetArrayBufferViewLengthAndData);

// Default type aliases, uses bare pointer by default, since stack lifetime
// should be the most common scenario
macro_rules! array_alias {
    ($arr: ident, $heap_arr: ident, $elem: ty) => {
        pub type $arr = TypedArray<$elem, *mut JSObject>;
        pub type $heap_arr = TypedArray<$elem, Box<Heap<*mut JSObject>>>;
    }
}

array_alias!(Uint8ClampedArray, HeapUint8ClampedArray, ClampedU8);
array_alias!(Uint8Array, HeapUint8Array, Uint8);
array_alias!(Int8Array, HeapInt8Array, Int8);
array_alias!(Uint16Array, HeapUint16Array, Uint16);
array_alias!(Int16Array, HeapInt16Array, Int16);
array_alias!(Uint32Array, HeapUint32Array, Uint32);
array_alias!(Int32Array, HeapInt32Array, Int32);
array_alias!(Float32Array, HeapFloat32Array, Float32);
array_alias!(Float64Array, HeapFloat64Array, Float64);
array_alias!(ArrayBuffer, HeapArrayBuffer, ArrayBufferU8);
array_alias!(ArrayBufferView, HeapArrayBufferView, ArrayBufferViewU8);

impl<S: JSObjectStorage> TypedArray<ArrayBufferViewU8, S> {
    pub fn get_array_type(&self) -> Type {
        unsafe { JS_GetArrayBufferViewType(self.object.as_raw()) }
    }
}

#[macro_export]
macro_rules! typedarray {
    (in($cx:expr) let $name:ident : $ty:ident = $init:expr) => {
        let mut __array = $crate::typedarray::$ty::from($init)
            .map($crate::rust::CustomAutoRooter::new);

        let $name = __array.as_mut().map(|ok| ok.root($cx));
    };
    (in($cx:expr) let mut $name:ident : $ty:ident = $init:expr) => {
        let mut __array = $crate::typedarray::$ty::from($init)
            .map($crate::rust::CustomAutoRooter::new);

        let mut $name = __array.as_mut().map(|ok| ok.root($cx));
    }
}<|MERGE_RESOLUTION|>--- conflicted
+++ resolved
@@ -20,11 +20,7 @@
 use glue::GetUint8ClampedArrayLengthAndData;
 use jsapi::GetArrayBufferLengthAndData;
 use jsapi::GetArrayBufferViewLengthAndData;
-<<<<<<< HEAD
-=======
-use jsapi::HandleValue;
 use jsapi::Heap;
->>>>>>> 4d1e4480
 use jsapi::JSContext;
 use jsapi::JSObject;
 use jsapi::JSTracer;
@@ -49,12 +45,6 @@
 use jsapi::JS_NewUint32Array;
 use jsapi::JS_NewUint8Array;
 use jsapi::JS_NewUint8ClampedArray;
-<<<<<<< HEAD
-use jsapi::Rooted;
-=======
-use jsapi::MutableHandleObject;
-use jsapi::MutableHandleValue;
->>>>>>> 4d1e4480
 use jsapi::Type;
 use jsapi::UnwrapArrayBuffer;
 use jsapi::UnwrapArrayBufferView;
@@ -67,12 +57,9 @@
 use jsapi::UnwrapUint32Array;
 use jsapi::UnwrapUint8Array;
 use jsapi::UnwrapUint8ClampedArray;
-<<<<<<< HEAD
-use rust::{HandleObject, MutableHandleObject, RootedGuard};
-=======
+use rust::{HandleValue, MutableHandleObject, MutableHandleValue};
 use rust::CustomTrace;
 
->>>>>>> 4d1e4480
 use std::ptr;
 use std::slice;
 
@@ -241,11 +228,7 @@
 
     ///  Update an existed JS typed array
     pub unsafe fn update(&mut self, data: &[T::Element]) {
-<<<<<<< HEAD
-        TypedArray::<T>::update_raw(data, self.object.handle().into());
-=======
         Self::update_raw(data, self.object.as_raw());
->>>>>>> 4d1e4480
     }
 
     unsafe fn update_raw(data: &[T::Element], result: *mut JSObject) {
